<h2 align="center"><img src="https://raw.githubusercontent.com/VSCodeVim/Vim/master/images/icon.png" height="128"><br>VSCodeVim</h2>
<p align="center"><strong>Vim emulation for Visual Studio Code</strong></p>

[![http://aka.ms/vscodevim](https://vsmarketplacebadge.apphb.com/version/vscodevim.vim.svg)](http://aka.ms/vscodevim)
[![https://travis-ci.org/VSCodeVim/Vim](https://travis-ci.org/VSCodeVim/Vim.svg?branch=master)](https://travis-ci.org/VSCodeVim/Vim)

VSCodeVim is a Vim emulator for [Visual Studio Code](https://code.visualstudio.com/).

* 🚚 For a full list of supported Vim features, please refer to our [roadmap](ROADMAP.md).
* 📃 Our [change log](CHANGELOG.md) outlines the breaking/major/minor updates between releases.
* ❓ If you need to ask any questions, join us on [Slack](https://vscodevim-slackin.azurewebsites.net)
* :octocat: Report missing features/bugs on [GitHub](https://github.com/VSCodeVim/Vim/issues).

<details>
 <summary><strong>Table of Contents</strong> (click to expand)</summary>

* [Installation](#-Installation)
    * [Vim Compatibility](#vim-compatibility)
    * [Mac setup](#mac-setup)
    * [Windows setup](#windows-setup)
    * [Linux setup](#linux-setup)
* [Settings](#-settings)
    * [VSCodeVim settings](#vscodevim-settings)
    * [Neovim Integration](#neovim-integration)
    * [Key remapping](#key-remapping)
    * [Vim settings](#vim-settings)
* [Multi-Cursor mode](#-multi-cursor-mode)
* [Emulated plugins](#emulated-plugins)
    * [vim-airline](#vim-airline)
    * [vim-easymotion](#vim-easymotion)
    * [vim-surround](#vim-surround)
    * [vim-commentary](#vim-commentary)
    * [vim-indent-object](#vim-indent-object)
    * [vim-sneak](#vim-sneak)
<<<<<<< HEAD
    * [Input Method](#input-method)
* [VSCodeVim tricks](#vscodevim-tricks)
* [F.A.Q / Troubleshooting](#faq)
* [Contributing](#contributing)
=======
* [VSCodeVim tricks](#-vscodevim-tricks)
* [F.A.Q / Troubleshooting](#-faq)
* [Contributing](#️-contributing)

</details>
>>>>>>> 5455f2a0

## 💾 Installation

VSCodeVim is automatically enabled following [installation](https://marketplace.visualstudio.com/items?itemName=vscodevim.vim) and the reloading of VSCode.

### Vim Compatibility

Vimscript is *not* supported, so we are *not* able to load your `.vimrc` or use `.vim` plugins. You have to replicate these using our [Settings](#settings) and [Emulated plugins](#emulated-plugins).

### Mac Setup

If key repeating isn't working for you, execute this in your Terminal, then restart VS Code.

```sh
defaults write com.microsoft.VSCode ApplePressAndHoldEnabled -bool false         # For VS Code
defaults write com.microsoft.VSCodeInsiders ApplePressAndHoldEnabled -bool false # For VS Code Insider
defaults delete -g ApplePressAndHoldEnabled                                      # If necessary, reset global default

```

We also recommend going into *System Preferences -> Keyboard* and increasing the Key Repeat and Delay Until Repeat settings to improve your speed.

### Windows Setup

VSCodeVim will take over your control keys, just like real vim, so you get the _full_ vim experience. This behaviour can be adjusted with the [`useCtrlKeys`](#vimusectrlkeys) and [`handleKeys`](#vimhandlekeys) settings.

### Linux Setup

If you have configured `vim.useSystemClipboard: "true"`, we rely on [clipboardy](https://github.com/sindresorhus/clipboardy) for cross-platform copy/paste operations. This library is dependent on `xsel`:

```sh
apt install xsel
```

## ⚙️ Settings

### Quick Example

Below is an example of a [settings.json](https://code.visualstudio.com/Docs/customization/userandworkspace) file for VSCode settings applicable to this extension:

```json
{
    "vim.easymotion": true,
    "vim.sneak": true,
    "vim.incsearch": true,
    "vim.useSystemClipboard": true,
    "vim.useCtrlKeys": true,
    "vim.hlsearch": true,
    "vim.insertModeKeyBindings": [
        {
            "before": ["j","j"],
            "after": ["<Esc>"]
        }
    ],
    "vim.normalModeKeyBindingsNonRecursive": [
        {
            "before": ["<leader>","d"],
            "after": ["d", "d"]
        },
        {
            "before":["<C-n>"],
            "commands": [
                ":nohl"
            ]
        }
    ],
    "vim.leader": "<space>",
    "vim.handleKeys":{
        "<C-a>": false,
        "<C-f>": false
    }
}
```

The following is a subset of the supported settings; the full list is described in the `Contributions` tab in the extensions menu of VSCode.

### VSCodeVim settings

These settings are specific to VSCodeVim.

#### `"vim.startInInsertMode"`

* Have VSCodeVim start in Insert Mode rather than Normal Mode.
* We would be remiss in our duties as Vim users not to say that you should really be staying in Normal mode as much as you can, but hey, who are we to stop you?

#### `"vim.overrideCopy"`

* Override VSCode's copy command with our own, which works correctly with VSCodeVim.
* If cmd-c or ctrl-c is giving you issues, set this to false and complain [here](https://github.com/Microsoft/vscode/issues/217).
* Type: Boolean (Default: `true`)

#### `"vim.useSystemClipboard"`

* Enable yanking to the system clipboard by default
* Type: Boolean (Default: `false`)

#### `"vim.searchHighlightColor"`

* Set the color of search highlights.
* Type: Color String (Default: `rgba(150, 150, 150, 0.3)`)

#### `"vim.substituteGlobalFlag"`

* Similar to Vim's `gdefault` setting.
* `/g` flag in a substitute command replaces all occurrences in the line.
  Without this argument, replacement occurs only for the first occurrence in each line.
* When `"vim.substituteGlobalFlag"` is `true`, the 'g' is default on.
  This means that all matches in a line are substituted instead of one.
  When a 'g' flag is given to a ":substitute" command, this will toggle the substitution
  of all or one match.

#### `"vim.useCtrlKeys"`

* Enable Vim ctrl keys thus overriding common VSCode operations such as copy, paste, find, etc. Enabling this setting will result in the following keybindings:
    * `ctrl+c`, `ctrl+[` => `<Esc>`
    * `ctrl+f` => Full Page Forward
    * `ctrl+d` => Half Page Back
    * `ctrl+b` => Half Page Forward
    * `ctrl+v` => Visual Block Mode
    * etc.
* Type: Boolean (Default: `true`)

#### `"vim.handleKeys"`

* Delegate certain keybindings to be handled natively by VSCode instead of by the VSCodeVim extension
* Complete list of key combinations supported by this setting can be found under the `keybindings` section of our [package.json](https://github.com/VSCodeVim/Vim/blob/master/package.json). Each key that has a `vim.use<C-...>` in the when argument can be delegated back to vscode by setting `"<C-...>": false`.
* Example: you want to use `ctrl+f` for find (native VSCode behaviour), but also wants to have [`useCtrlKeys`](#vimusectrlkeys) set to true so that other vim bindings work:

```json
    "vim.handleKeys": {
        "<C-f>": false
    }
```

#### `"vim.visualstar"`

* In visual mode, start a search with `*` or `#` using the current selection
* Type: Boolean (Default: `false`)

#### `"vim.cursorStylePerMode"`

* Configure a specific cursor style per mode; omitted modes will use default cursor type
* Supported modes: normal, insert, replace, visual, visualline, and visualblock
* Supported cursors: line, block, underline, line-thin, block-outline, and underline-thin

```json
    "vim.cursorStylePerMode" : {
        "normal": "underline",
        "insert": "line-thin",
        "replace": "block-outline"
    }
```

#### `"vim.disableExtension"`

* Disable VSCodeVim (Note: this is different from disabling extension through VSCode)
* This setting can be changed through the settings or via `toggleVim` command in the Command Palette
* Type: Boolean (Default: `false`)

#### `"vim.debug.loggingLevel"`

* Extension logging level. Maximum level of messages to log.
* Logs will be visible in the [developer tools](https://code.visualstudio.com/docs/extensions/developing-extensions#_profiling-your-extension).
* Type: String (Default: 'error'). Supported values: 'error', 'warn', 'info', 'verbose', 'debug'.

### Neovim Integration

> :warning: Experimental feature. Please leave feedback on neovim integration [here](https://github.com/VSCodeVim/Vim/issues/1735).

You can leverage neovim for Ex-commands. To enable:

1. Install [neovim](https://github.com/neovim/neovim/wiki/Installing-Neovim)
2. Add the following configurations:

```json
"vim.enableNeovim": true
"vim.neovimPath": <path to neovim>
```

Here's some ideas on what you can do with neovim integration:

* [The power of g](http://vim.wikia.com/wiki/Power_of_g)
* [The :normal command](https://vi.stackexchange.com/questions/4418/execute-normal-command-over-range)
* Faster search and replace!

### Key Remapping

Custom remappings are defined on a per-mode basis.

#### `"vim.insertModeKeyBindings"`/`"vim.normalModeKeyBindings"`/`"vim.visualModeKeyBindings"`

* Keybinding overrides to use for insert, normal, and visual modes.
* Bind `jj` to `<Esc>` in insert mode:

```json
    "vim.insertModeKeyBindings": [
        {
            "before": ["j", "j"],
            "after": ["<Esc>"]
        }
    ]
```

* Bind `:` to show the command palette:

```json
    "vim.normalModeKeyBindingsNonRecursive": [
        {
            "before": [":"],
            "commands": [
                "workbench.action.showCommands",
            ]
        }
    ]
```

* Bind `<leader>m` to add a bookmark and `<leader>b` to open the list of all bookmarks (using the [Bookmarks](https://github.com/alefragnani/vscode-bookmarks) extension):

```json
    "vim.normalModeKeyBindingsNonRecursive": [
        {
            "before": ["<leader>", "m"],
            "commands": [
                "bookmarks.toggle"
            ]
        },
        {
            "before": ["<leader>", "b"],
            "commands": [
                "bookmarks.list"
            ]
        }
    ]
```

* Bind `ZZ` to the vim command `:wq` (save and close the current file):

```json
    "vim.normalModeKeyBindingsNonRecursive": [
        {
            "before": ["Z", "Z"],
            "commands": [
                ":wq"
            ]
        }
    ]
```

* Bind `ctrl+n` to turn off search highlighting and `<leader>w` to save the current file:

```json
    "vim.normalModeKeyBindingsNonRecursive": [
        {
            "before":["<C-n>"],
            "commands": [
                ":nohl",
            ]
        },
        {
            "before": ["leader", "w"],
            "commands": [
                "workbench.action.files.save",
            ]
        }
    ]
```

* Bind `p` in visual mode to paste without overriding the current register

```json
    "vim.visualModeKeyBindingsNonRecursive": [
        {
            "before": [
                "p",
            ],
            "after": [
                "p",
                "g",
                "v",
                "y"
            ]
        }
    ],
```

* Bind `>` and `<` in visual mode to indent/outdent lines (repeatable)

```json
    "vim.visualModeKeyBindingsNonRecursive": [
        {
            "before": [
                ">"
            ],
            "commands": [
                "editor.action.indentLines"
            ]
        },
        {
            "before": [
                "<"
            ],
            "commands": [
                "editor.action.outdentLines"
            ]
        },
    ]
```

* Bind `<leader>vim` to clone this repository to the selected location.

```json
    "vim.visualModeKeyBindingsNonRecursive": [
        {
            "before": [
                "<leader>", "v", "i", "m"
            ],
            "commands": [
                {
                    "command": "git.clone",
                    "args": [ "https://github.com/VSCodeVim/Vim.git" ]
                }
            ]
        }
    ]
```

#### `"vim.insertModeKeyBindingsNonRecursive"`/`"normalModeKeyBindingsNonRecursive"`/`"visualModeKeyBindingsNonRecursive"`

* Non-recursive keybinding overrides to use for insert, normal, and visual modes
* *Example:* Bind `j` to `gj`. Notice that if you attempted this binding normally, the j in gj would be expanded into gj, on and on forever. Stop this recursive expansion using insertModeKeyBindingsNonRecursive and/or normalModeKeyBindingNonRecursive.

```json
    "vim.normalModeKeyBindingsNonRecursive": [
        {
            "before": ["j"],
            "after": ["g", "j"]
        }
    ]
```

### Vim settings

Configuration settings that have been copied from vim. Vim settings are loaded in the following sequence:

1. `:set {setting}`
2. `vim.{setting}` from user/workspace settings.
3. VSCode settings
4. VSCodeVim default values

#### `"vim.ignorecase"`

* Ignore case in search patterns
* Type: Boolean (Default: `true`)

#### `"vim.smartcase"`

* Override the 'ignorecase' setting if the search pattern contains upper case characters
* Type: Boolean (Default: `true`)

#### `"vim.hlsearch"`

* When there is a previous search pattern, highlight all its matches
* Type: Boolean (Default: `false`)

#### `"vim.incsearch"`

* Show the next search match while you're searching.
* Type: Boolean (Default: `true`)

#### `"vim.autoindent"`

* Copy indent from current line when starting a new line
* Type: Boolean (Default: `true`)

#### `"vim.timeout"`

* Timeout in milliseconds for remapped commands
* Type: Number (Default: `1000`)

#### `"vim.showcmd"`

* Show the text of any command you are in the middle of writing.
* Type: Boolean (Default: `true`)

#### `"vim.showmodename"`

* Show the name of the current mode in the statusbar.
* Type: Boolean (Default: `true`)

#### `"vim.textwidth"`

* Width to word-wrap to when using `gq`.
* Type: number (Default: `80`)

#### `"vim.leader"`

* What key should `<leader>` map to in key remappings?
* Type: string (Default: `\`)

## 🖱️ Multi-Cursor Mode

> :warning: Multi-Cursor mode is experimental. Please report issues in our [feedback thread.](https://github.com/VSCodeVim/Vim/issues/824)

Enter multi-cursor mode by:

* On OSX, `cmd-d`. On Windows, `ctrl-d`.
* `gb`, a new shortcut we added which is equivalent to `cmd-d` (OSX) or `ctrl-d` (Windows). It adds another cursor at the next word that matches the word the cursor is currently on.
* Running "Add Cursor Above/Below" or the shortcut on any platform.

Once you have multiple cursors, you should be able to use Vim commands as you see fit. Most should work; some are unsupported (ref [PR#587](https://github.com/VSCodeVim/Vim/pull/587)).

* Each cursor has its own clipboard.
* Pressing Escape in Multi-Cursor Visual Mode will bring you to Multi-Cursor Normal mode. Pressing it again will return you to Normal mode.

## 🔌 Emulated Plugins

### vim-airline

> :warning: Experimental feature. Due to VSCode API limitations, this function modifies settings.json in the workspace resulting in latency and a constant changing diff in your working directory (see [issue#2124](https://github.com/VSCodeVim/Vim/issues/2124)).

Change the color of the status bar based on the current mode. Once enabled, configure `"vim.statusBarColors"`. Colors can be defined for each mode either as `string` (background only), or `string[]` (background, foreground).

```json
    "vim.statusBarColorControl": true,
    "vim.statusBarColors": {
        "normal": ["#8FBCBB", "#434C5E"],
        "insert": "#BF616A",
        "visual": "#B48EAD",
        "visualline": "#B48EAD",
        "visualblock": "#A3BE8C",
        "replace": "#D08770"
    }
```

### vim-easymotion

Based on [vim-easymotion](https://github.com/easymotion/vim-easymotion). To activate easymotion, you need to make sure that `easymotion` is set to `true` in settings.json (default is `false`).

Once easymotion is active, initiate motions using the following commands. After you initiate the motion, text decorators/markers will be displayed and you can press the keys displayed to jump to that position. `leader` is configurable and is `\` by default.

Motion Command | Description
---|--------
`<leader><leader> s <char>`|Search character
`<leader><leader> f <char>`|Find character forwards
`<leader><leader> F <char>`|Find character backwards
`<leader><leader> t <char>`|Til character forwards
`<leader><leader> T <char>`|Til character backwards
`<leader><leader> w`|Start of word forwards
`<leader><leader> b`|Start of word backwards
`<leader><leader> l`|matches beginning & ending of word, camelCase, after _ and after # forwards
`<leader><leader> h`|matches beginning & ending of word, camelCase, after _ and after # backwards
`<leader><leader> e`|End of word forwards
`<leader><leader> ge`|End of word backwards
`<leader><leader> j`|Start of line forwards
`<leader><leader> k`|Start of line backwards
`<leader><leader> / <char>... <CR>`|Search n-character
`<leader><leader><leader> bdt`|Til character
`<leader><leader><leader> bdw`|Start of word
`<leader><leader><leader> bde`|End of word
`<leader><leader><leader> bdjk`|Start of line
`<leader><leader><leader> j`|JumpToAnywhere motion; default behavior matches beginning & ending of word, camelCase, after _ and after #

`<leader><leader> (2s|2f|2F|2t|2T) <char><char>` and `<leader><leader><leader> bd2t <char>char>` are also available.
The difference is character count required for search.
For example, `<leader><leader> 2s <char><char>` requires two characters, and search by two characters.
This mapping is not a standard mapping, so it is recommended to use your custom mapping.

You can customize the appearance of easymotion markers (the boxes with letters) using the following settings:

Setting | Description
---|--------
`vim.easymotionMarkerBackgroundColor`|The background color of the marker box.
`vim.easymotionMarkerForegroundColorOneChar`|The font color for one-character markers.
`vim.easymotionMarkerForegroundColorTwoChar`|The font color for two-character markers, used to differentiate from one-character markers.
`vim.easymotionMarkerWidthPerChar`|The width in pixels allotted to each character.
`vim.easymotionMarkerHeight`|The height of the marker.
`vim.easymotionMarkerFontFamily`|The font family used for the marker text.
`vim.easymotionMarkerFontSize`|The font size used for the marker text.
`vim.easymotionMarkerFontWeight`|The font weight used for the marker text.
`vim.easymotionMarkerYOffset`|The distance between the top of the marker and the text (will typically need some adjusting if height or font size have been changed).
`vim.easymotionKeys`|The characters used for jump marker name
`vim.easymotionJumpToAnywhereRegex`| Custom regex to match for JumpToAnywhere motion (analogous to `Easymotion_re_anywhere`). Example setting (which also matches start & end of line, as well as Javascript comments in addition to the regular behavior (note the double escaping required): ^\\s*.|\\b[A-Za-z0-9]|[A-Za-z0-9]\\b|_.|\\#.|[a-z][A-Z]|//|.$"

### vim-surround

Based on [surround.vim](https://github.com/tpope/vim-surround), the plugin is used to work with surrounding characters like parenthesis, brackets, quotes, and XML tags.

`t` or `<` as `<desired char>` or `<existing char>` will do tags and enter tag entry mode.

Surround is enabled by default, but can be disabled by setting `"vim.surround": false`.

Surround Command | Description
---|--------
`d s <existing char>`|Delete existing surround
`c s <existing char> <desired char>`|Change surround existing to desired
`y s <motion> <desired char>`|Surround something with something using motion (as in "you surround")
`S <desired char>`|Surround when in visual modes (surrounds full selection)

Some examples:

* `"test"` with cursor inside quotes type cs"' to end up with `'test'`
* `"test"` with cursor inside quotes type ds" to end up with `test`
* `"test"` with cursor inside quotes type cs"t and enter 123> to end up with `<123>test</123>`
* `test` with cursor on word test type ysaw) to end up with `(test)`

### vim-commentary

Similar to [vim-commentary](https://github.com/tpope/vim-commentary), but uses the VSCode native "Toggle Line Comment" and "Toggle Block Comment" features.

Usage examples:

* `gc` - toggles line comment. For example `gcc` to toggle line comment for current line and `gc2j` to toggle line comments for the current line and the next two lines.
* `gC` - toggles block comment. For example `gCi)` to comment out everything within parenthesis.

### vim-indent-object

Based on [vim-indent-object](https://github.com/michaeljsmith/vim-indent-object), it allows for treating blocks of code at the current indentation level as text objects. Useful in languages that don't use braces around statements (e.g. Python).

Provided there is a new line between the opening and closing braces / tag, it can be considered an agnostic `cib`/`ci{`/`ci[`/`cit`.

Command | Description
---|--------
`<operator>ii`|This indentation level
`<operator>ai`|This indentation level and the line above (think `if` statements in Python)
`<operator>aI`|This indentation level, the line above, and the line after (think `if` statements in C/C++/Java/etc)

### vim-sneak

Based on [vim-sneak](https://github.com/justinmk/vim-sneak). To activate sneak, you need to make sure that `sneak` is set to `true` in settings.json (default is `false`).

```"vim.sneakUseIgnorecaseAndSmartcase": true``` can be set if desired to allow for respecting `vim.ignorecase` and `vim.smartcase` while sneaking (default is `false`)

Once sneak is active, initiate motions using the following commands. For operators sneak uses `z` instead of `s` because `s` is already taken by the surround plugin.

Motion Command | Description
---|--------
`s<char><char>`|Move forward to the first occurence of `<char><char>`
`S<char><char>`|Move backward to the first occurence of `<char><char>`
`<operator>z<char><char>`|Perform `<operator>` forward to the first occurence of `<char><char>`
`<operator>Z<char><char>`|Perform `<operator>` backward to the first occurence of `<char><char>`

<<<<<<< HEAD
### Input Method
(Support macOS and windows for now, linux will come soon)

#### Use our recommended program

##### 1.Install im-select

Follow the [Installation Guide](https://github.com/daipeihust/im-select#installation) to install im-select according to your platform.

##### 2.Find your default input method key

For macOS:

Switch your input method to English, and run following command in your terminal
```shell
/usr/local/bin/im-select
```
My output is: `com.apple.keylayout.US`

The main English input method key on macOS:

key | description
--- | -----------
com.apple.keylayout.US | U.S.
com.apple.keylayout.ABC | ABC
com.apple.keylayout.British | British
com.apple.keylayout.Irish | Irish
com.apple.keylayout.Australian | Australian
com.apple.keylayout.Dvorak | Dvorak
com.apple.keylayout.Colemak | Colemak

For windows:

For most people, their default input method key is 1033, the locale ID of en_US. But if your default keyboard layout is not en_US, you can use im-select.exe to find out, the guide is [here](https://github.com/daipeihust/im-select#to-get-current-keyboard-locale). You can also find your locale ID in [this page](https://www.science.co.il/language/Locale-codes.php), the `LCID Decimal` column is the locale ID.

##### 3.Add configuration to your VScode setting

```json
"vim.autoSwitchInputMethod.enable": true,
"vim.autoSwitchInputMethod.defaultIM": "com.apple.keylayout.US",
"vim.autoSwitchInputMethod.obtainIMCmd": "/path/to/im-select",
"vim.autoSwitchInputMethod.switchIMCmd": "/path/to/im-select {im}"
```
- enable: true to turn this function on, false to turn this function off.
- defaultIM: the input method key from step two, for most mac users is "com.apple.keylayout.US", for most windows users is "1033".
- switchIMCmd: the command to switch input method, {im} is placeholder for input method key.
- obtainIMCmd: the command to get current input method key.

**Example:**

- for macOS:

If your default input method key is `com.apple.keylayout.US`, and  `im-select` path is default path. The configuration is:

```json
"vim.autoSwitchInputMethod.enable": true,
"vim.autoSwitchInputMethod.defaultIM": "com.apple.keylayout.US",
"vim.autoSwitchInputMethod.obtainIMCmd": "/usr/local/bin/im-select",
"vim.autoSwitchInputMethod.switchIMCmd": "/usr/local/bin/im-select {im}"
```

- for windows:

If your default input method key is `1033`(en_US), and your `im-select.exe` is in `bin` dir of D disk. The configuration is:
```json
"vim.autoSwitchInputMethod.enable": true,
"vim.autoSwitchInputMethod.defaultIM": "1033",
"vim.autoSwitchInputMethod.obtainIMCmd": "D:\\bin\\im-select.exe",
"vim.autoSwitchInputMethod.switchIMCmd": "D:\\bin\\im-select.exe {im}"
```

#### Use your own program

If you want to use third-party program to switch your input method, your should download it first. Then you should have following config:

```json
"vim.autoSwitchInputMethod.enable": true,
"vim.autoSwitchInputMethod.defaultIM": "the default(english) input method key your program can recognize",
"vim.autoSwitchInputMethod.obtainIMCmd": "/path/to/your/program",
"vim.autoSwitchInputMethod.switchIMCmd": "/path/to/your/program {im}"
```
Note: If your program need options to switch IM or get IM, you should add the option to the config.

For example, your program's usage is `program -s imKey` to switch input method, your `switchIMCmd` config should be "program -s {im}"

## VSCodeVim tricks!
=======
## 🎩 VSCodeVim tricks!
>>>>>>> 5455f2a0

Vim has a lot of nifty tricks and we try to preserve some of them:

* `gd` - jump to definition.
* `gq` - on a visual selection reflow and wordwrap blocks of text, preserving commenting style. Great for formatting documentation comments.
* `gb` - adds another cursor on the next word it finds which is the same as the word under the cursor.
* `af` - visual mode command which selects increasingly large blocks of text. For example, if you had "blah (foo [bar 'ba|z'])" then it would select 'baz' first. If you pressed `af` again, it'd then select [bar 'baz'], and if you did it a third time it would select "(foo [bar 'baz'])".
* `gh` - equivalent to hovering your mouse over wherever the cursor is. Handy for seeing types and error messages without reaching for the mouse!

## 📚 F.A.Q.

### None of the vim `ctrl` (e.g. `ctrl+f`, `ctrl+v`) commands work

Set the [`useCtrlKeys` setting](#vimusectrlkeys) to `true`.

### Moving `j`/`k` over folds opens up the folds

Try setting `vim.foldfix` to `true`. This is a hack; it works fine, but  there are side effects (see [issue#22276](https://github.com/Microsoft/vscode/issues/22276)).

### Key repeat doesn't work

Are you on a Mac? Did you go through our [mac-setup](#mac-setup) instructions?

### There are annoying intellisense/notifications/popups that I can't close with `<esc>`! Or I'm in a snippet and I want to close intellisense

Press `shift+<esc>` to close all of those boxes.

### How can I use the commandline when in Zen mode or when the status bar is disabled?

This extension exposes a remappable command to show a vscode style quick-pick, limited functionality, version of the commandline. This can be remapped as follows in visual studio keybindings.json settings file.
```
{
    "key": "shift+;",
    "command": "vim.showQuickpickCmdLine",
    "when": "editorTextFocus && vim.mode != 'Insert'"
}
```
Or for Zen mode only:
```
{
    "key": "shift+;",
    "command": "vim.showQuickpickCmdLine",
    "when": "inZenMode && vim.mode != 'Insert'"
}
```

## ❤️ Contributing

This project is maintained by a group of awesome [people](https://github.com/VSCodeVim/Vim/graphs/contributors) and contributions are extremely welcome :heart:. For a quick tutorial on how you can help, see our [contributing guide](/.github/CONTRIBUTING.md).

### Special shoutouts to cool contributors

* Thanks to @xconverge for making over 100 commits to the repo. If you're wondering why your least favorite bug packed up and left, it was probably him.
* Thanks to @Metamist for implementing EasyMotion!
* Thanks to @sectioneight for implementing text objects!
* Special props to [Kevin Coleman](http://kevincoleman.io), who created our awesome logo!
* Shoutout to @chillee aka Horace He for his contributions and hard work.<|MERGE_RESOLUTION|>--- conflicted
+++ resolved
@@ -32,18 +32,12 @@
     * [vim-commentary](#vim-commentary)
     * [vim-indent-object](#vim-indent-object)
     * [vim-sneak](#vim-sneak)
-<<<<<<< HEAD
     * [Input Method](#input-method)
-* [VSCodeVim tricks](#vscodevim-tricks)
-* [F.A.Q / Troubleshooting](#faq)
-* [Contributing](#contributing)
-=======
 * [VSCodeVim tricks](#-vscodevim-tricks)
 * [F.A.Q / Troubleshooting](#-faq)
 * [Contributing](#️-contributing)
 
 </details>
->>>>>>> 5455f2a0
 
 ## 💾 Installation
 
@@ -585,7 +579,6 @@
 `<operator>z<char><char>`|Perform `<operator>` forward to the first occurence of `<char><char>`
 `<operator>Z<char><char>`|Perform `<operator>` backward to the first occurence of `<char><char>`
 
-<<<<<<< HEAD
 ### Input Method
 (Support macOS and windows for now, linux will come soon)
 
@@ -671,10 +664,7 @@
 
 For example, your program's usage is `program -s imKey` to switch input method, your `switchIMCmd` config should be "program -s {im}"
 
-## VSCodeVim tricks!
-=======
 ## 🎩 VSCodeVim tricks!
->>>>>>> 5455f2a0
 
 Vim has a lot of nifty tricks and we try to preserve some of them:
 
